import sys

from chase import account as acc
from chase import order as och
from chase import session
from chase import symbols as sym

# create Session
cs = session.ChaseSession(
    title="Title of your profile here", headless=True, profile_path="your/profile/path"
)

# Login to Chase.com
login_one = cs.login("your_username", "your_password", "last_four_of_your_cell_phone")

# Check if login succeeded without needing 2fa if not then prompt for 2fa code
<<<<<<< HEAD
if login_one is False:
    print('Login succeeded without needing 2fa...')
=======
if login_one == False:
    print("Login succeeded without needing 2fa...")
>>>>>>> 32bcac7f
else:
    code = input("Please input code that was sent to your phone: ")
    login_two = cs.login_two(code)

# Make all account object
all_accounts = acc.AllAccount(cs)

if all_accounts.account_connectors is None:
    sys.exit("Failed to get account connectors exiting script...")

# Get Account Identifiers
print("====================================")
print(f"Account Identifiers: {all_accounts.account_connectors}")

# Get Base Account Details
account_ids = list(all_accounts.account_connectors.keys())

print("====================================")
print("ACCOUNT DETAILS")
print("====================================")
for account in account_ids:
    account = acc.AccountDetails(account, all_accounts)
    print(account.nickname, account.mask, account.account_value)
print("====================================")

# Get Holdings
print("====================================")
print("HOLDINGS")
for account in account_ids:
    print("====================================")
    print(f"Account: {all_accounts.account_connectors[account]}")
    symbols = sym.SymbolHoldings(account, cs)
    success = symbols.get_holdings()
    if success:
        for i, symbol in enumerate(symbols.positions):
            if symbols.positions[i]["instrumentLongName"] == "Cash and Sweep Funds":
                symbol = symbols.positions[i]["instrumentLongName"]
                value = symbols.positions[i]["marketValue"]["baseValueAmount"]
                print(f"Symbol: {symbol} Value: {value}")
            elif symbols.positions[i]["assetCategoryName"] == "EQUITY":
                try:
                    symbol = symbols.positions[i]["positionComponents"][0][
                        "securityIdDetail"
                    ][0]["symbolSecurityIdentifier"]
                    value = symbols.positions[i]["marketValue"]["baseValueAmount"]
                    quantity = symbols.positions[i]["tradedUnitQuantity"]
                    print(f"Symbol: {symbol} Value: {value} Quantity: {quantity}")
                except KeyError:
                    symbol = symbols.positions[i]["securityIdDetail"]["cusipIdentifier"]
                    value = symbols.positions[i]["marketValue"]["baseValueAmount"]
                    quantity = symbols.positions[i]["tradedUnitQuantity"]
                    print(f"Symbol: {symbol} Value: {value} Quantity: {quantity}")
    else:
        print(f"Failed to get holdings for account {account}")
print("====================================")

# Create Order Object
order = och.Order(cs)

# Get Order Statuses
print("====================================")
print("ORDER STATUSES")
for account in account_ids:
    order_statuses = order.get_order_statuses(account)
    print("====================================")
    print(f"Account: {all_accounts.account_connectors[account]}")
    for order_status in order_statuses["orderSummaries"]:
        order_number = order_status["orderIdentifier"]
        order_type = order_status["tradeActionCode"]
        order_status_code = order_status["orderStatusCode"]
        print(
            f"Order Number: {order_number} Side: {order_type} Status: {order_status_code}"
        )
print("====================================")

# Get quote for INTC
symbol_quote = sym.SymbolQuote(account_ids[0], cs, "INTC")
print("====================================")
print("SYMBOL QUOTE")
print(
    f"{symbol_quote.security_description} ask price {symbol_quote.ask_price}, @{symbol_quote.as_of_time} and the last trade was {symbol_quote.last_trade_price}."
)
print("====================================")

# Place dry run order for INTC
messages = order.place_order(
    account_ids[0],
    1,
    och.PriceType.MARKET,
    "INTC",
    och.Duration.DAY,
    och.OrderSide.BUY,
    dry_run=True,
)
if messages["ORDER CONFIRMATION"] != "":
    print(messages["ORDER CONFIRMATION"])
else:
    print(messages)<|MERGE_RESOLUTION|>--- conflicted
+++ resolved
@@ -14,13 +14,8 @@
 login_one = cs.login("your_username", "your_password", "last_four_of_your_cell_phone")
 
 # Check if login succeeded without needing 2fa if not then prompt for 2fa code
-<<<<<<< HEAD
-if login_one is False:
-    print('Login succeeded without needing 2fa...')
-=======
 if login_one == False:
     print("Login succeeded without needing 2fa...")
->>>>>>> 32bcac7f
 else:
     code = input("Please input code that was sent to your phone: ")
     login_two = cs.login_two(code)
