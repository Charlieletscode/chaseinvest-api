from enum import Enum

from playwright.sync_api import TimeoutError as PlaywrightTimeoutError

from .session import ChaseSession
from .urls import order_info, order_page, order_status


class PriceType(str, Enum):
    """This is an :class: 'enum.Enum' that contains the valid price types for an order."""

    LIMIT = "LIMIT"
    MARKET = "MARKET"
    STOP = "STOP"
    STOP_LIMIT = "STOP_LIMIT"


class Duration(str, Enum):
    """This is an :class:'~enum.Enum' that contains the valid durations for an order."""

    DAY = "DAY"
    GTC = "GOOD_TILL_CANCELLED"
    ON_OPEN = "ON_THE_OPEN"
    ON_CLOSE = "ON_THE_CLOSE"
    I_C = "IMMEDIATE_OR_CANCEL"


class OrderSide(str, Enum):
    """
    This is an :class:'~enum.Enum'
    that contains the valid order types for an order.
    """

    BUY = "BUY"
    SELL = "SELL"
    SELL_ALL = "SELL_ALL"


class TypeCode(str, Enum):
    """
    This is an :class:'~enum.Enum'
    that contains the valid order types for an order.
    """

    CASH = "CASH"
    MARGIN = "MARGIN"


class Order:
    """
    This class contains information about an order.
    It also contains a method to place an order.
    """

    def __init__(self, session: ChaseSession, accept_warning: bool = True):
        self.session = session
        self.accept_warning = accept_warning
        self.order_number: str = ""

    def place_order(
        self,
        account_id,
        quantity: int,
        price_type: PriceType,
        symbol,
        duration: Duration,
        order_type: OrderSide,
        limit_price: float = 0.00,
        stop_price: float = 0.00,
        after_hours: bool = True,
        dry_run=True,
    ):
        """
        Builds and places an order.
        :attr: 'order_confirmation`
        contains the order confirmation data after order placement.

        Args:
            account_id (str): Account number of the account to place the order in.
            quantity (int): The number of shares to buy.
            price_type (PriceType): Price Type i.e. LIMIT, MARKET, STOP, etc.
            symbol (str): Ticker to place the order for.
            duration (Duration): Duration of the order i.e. DAY, GT90, etc.
            order_type (OrderSide): Type of order i.e. BUY, SELL, SELL_ALL.
            limit_price (float, optional): The price to buy the shares at. Defaults to 0.00.
            stop_price (float, optional): The price to buy the shares at. Defaults to 0.00.
            after_hours (bool, optional): Whether you want to place the order after hours. Defaults to True.
            dry_run (bool, optional): Whether you want the order to be placed or not.
                                      Defaults to True.

        Returns:
            Order:order_confirmation: Dictionary containing the order confirmation data.
        """
        order_messages = {
            "ORDER INVALID": "",
            "WARNING": "",
            "ORDER PREVIEW": "",
            "AFTER HOURS WARNING": "",
            "ORDER CONFIRMATION": "",
        }

        for i in range(0, 4):
            self.session.page.goto(order_page(account_id))
            self.session.page.reload()
            try:
                self.session.page.wait_for_selector(
                    "css=label >> text=Buy", timeout=20000
                )
                quote_box = self.session.page.query_selector(
                    "#equitySymbolLookup-block-autocomplete-validate-input-field"
                )
                quote_box.fill("")
                quote_box.fill(symbol)
                self.session.page.press(
                    "#equitySymbolLookup-block-autocomplete-validate-input-field",
                    "Enter",
                )
                self.session.page.wait_for_selector(".NOTE", timeout=10000)
                self.session.page.wait_for_selector("#element-id", state="hidden")
                order_messages["ORDER INVALID"] = "Order page loaded correctly."
                break
            except PlaywrightTimeoutError:
                order_messages[
                    "ORDER INVALID"
                ] = f"Order page did not load correctly cannot continue. Tried {i + 1} times."
                print(order_messages["ORDER INVALID"])

        if order_messages["ORDER INVALID"] != "Order page loaded correctly.":
            return order_messages

        if order_type == "BUY":
            buy_btn = self.session.page.wait_for_selector("xpath=//label[text()='Buy']")
            buy_btn.click()
        elif order_type == "SELL":
            sell_btn = self.session.page.wait_for_selector(
                "xpath=//label[text()='Sell']"
            )
            sell_btn.click()
        elif order_type == "SELL_ALL":
            sell_all_btn = self.session.page.wait_for_selector(
                "xpath=//label[text()='Sell All']"
            )
            sell_all_btn.click()

        if price_type == "LIMIT":
            limit_btn = self.session.page.wait_for_selector(
                "xpath=//label[text()='Limit']"
            )
            limit_btn.click()
        elif price_type == "MARKET":
            market_btn = self.session.page.wait_for_selector(
                "xpath=//label[text()='Market']"
            )
            market_btn.click()
            if duration not in ["DAY", "ON_THE_CLOSE"]:
                order_messages[
                    "ORDER INVALID"
                ] = "Market orders must be DAY or ON THE CLOSE."
                return order_messages
        elif price_type == "STOP":
            stop_btn = self.session.page.wait_for_selector(
                "xpath=//label[text()='Stop']"
            )
            stop_btn.click()
            if duration not in ["DAY", "GOOD_TILL_CANCELLED"]:
                order_messages[
                    "ORDER INVALID"
                ] = "Stop orders must be DAY or GOOD TILL CANCELLED."
                return order_messages
        elif price_type == "STOP_LIMIT":
            stop_limit_btn = self.session.page.wait_for_selector(
                "xpath=//label[text()='Stop Limit']"
            )
            stop_limit_btn.click()
            if duration not in ["DAY", "GOOD_TILL_CANCELLED"]:
                order_messages[
                    "ORDER INVALID"
                ] = "Stop orders must be DAY or GOOD TILL CANCELLED."
                return order_messages

        if price_type in ["LIMIT", "STOP_LIMIT"]:
            self.session.page.fill(
                "#tradeLimitPrice-text-input-field", str(limit_price)
            )
        if price_type in ["STOP", "STOP_LIMIT"]:
            self.session.page.fill("#tradeStopPrice-text-input-field", str(stop_price))

        quantity_box = self.session.page.wait_for_selector(
            "#tradeQuantity-text-input-field"
        )
        quantity_box.fill("")
        quantity_box.fill(str(quantity))

        if duration == "DAY":
            self.session.page.click("xpath=//label[text()='Day']")
        elif duration == "GOOD_TILL_CANCELLED":
            self.session.page.click("xpath=//label[text()='Good 'til canceled']")
        elif duration == "ON_THE_OPEN":
            self.session.page.click("xpath=//label[text()='On open']")
        elif duration == "ON_THE_CLOSE":
            self.session.page.click("xpath=//label[text()='On close']")
        elif duration == "IMMEDIATE_OR_CANCEL":
            self.session.page.click("#tradeExecutionOptions-iconwrap")
            self.session.page.click("xpath=//label[text()='Immediate or Cancel']")

        try:
            self.session.page.wait_for_selector("#previewOrder", timeout=5000)
            self.session.page.click("#previewOrder")
<<<<<<< HEAD
        except PlaywrightTimeoutError:
            raise Exception("No preview button found or it is not interactable. Cannot continue.")
=======
        except TimeoutError:
            raise Exception(
                "No preview button found or it is not interactable. Cannot continue."
            )
>>>>>>> 32bcac7f

        try:
            warning = self.session.page.wait_for_selector(
                "#entry-trade-wrapper > div > div:nth-child(1) > div > div",
                timeout=5000,
            )
            warning_text = warning.text_content()
            order_messages["ORDER INVALID"] = warning_text
            return order_messages
        except PlaywrightTimeoutError:
            order_messages["ORDER INVALID"] = "No invalid order message found."

        try:
            warning = self.session.page.wait_for_selector(
                "#equityOverlayContent > div > div", timeout=5000
            )
            warning_handle = warning.query_selector("#previewSoftWarning > ul")
            if warning_handle is not None:
                warning_text = warning_handle.text_content()
                order_messages["WARNING"] = warning
                if self.accept_warning:
                    try:
                        accept_btn = warning.wait_for_selector(
                            ".button--primary", timeout=5000
                        )
                        accept_btn.click()
<<<<<<< HEAD
                    except PlaywrightTimeoutError:
                        raise Exception("No accept button found. Could not dismiss prompt.")
=======
                    except TimeoutError:
                        raise Exception(
                            "No accept button found. Could not dismiss prompt."
                        )
>>>>>>> 32bcac7f
                else:
                    return order_messages
            order_messages["WARNING"] = "No warning page found."
        except PlaywrightTimeoutError:
            order_messages["WARNING"] = "No warning page found."

        try:
            order_preview = self.session.page.wait_for_selector(
                ".trade-wrapper", timeout=5000
            )
            order_preview_text = order_preview.text_content()
            order_messages["ORDER PREVIEW"] = order_preview_text
            if not dry_run:
                try:
                    self.session.page.click("#submitOrder", timeout=10000)
                except PlaywrightTimeoutError:
                    raise Exception("No place order button found cannot continue.")
            else:
                return order_messages
        except PlaywrightTimeoutError:
            order_messages["ORDER PREVIEW"] = "No order preview page found."

        try:
            warning = self.session.page.wait_for_selector(
                "#afterHoursModal > div.markets-message > div", timeout=5000
            )
            warning_text = warning.text_content()
            order_messages["AFTER HOURS WARNING"] = warning
            if after_hours:
                try:
<<<<<<< HEAD
                    self.session.page.click(
                        "#confirmAfterHoursOrder",
                        timeout=2000
                    )
                except PlaywrightTimeoutError:
=======
                    self.session.page.click("#confirmAfterHoursOrder", timeout=2000)
                except TimeoutError:
>>>>>>> 32bcac7f
                    raise Exception("No yes button found. Could not dismiss prompt.")
            else:
                return order_messages
        except PlaywrightTimeoutError:
            order_messages["AFTER HOURS WARNING"] = "No after hours warning page found."

        try:
            order_outside_handle = self.session.page.wait_for_selector(
                "#equityConfirmation > div", timeout=5000
            )
            order_handle = order_outside_handle.query_selector(".alert__title-text")
            if order_handle is None:
                order_messages["ORDER CONFIRMATION"] = "Alert Text not found."
                return order_messages
            order_confirmation = order_handle.text_content()
            order_confirmation = order_confirmation.replace("\n", " ")
            order_messages["ORDER CONFIRMATION"] = order_confirmation
            return order_messages
        except PlaywrightTimeoutError:
            order_messages[
                "ORDER CONFIRMATION"
            ] = "No order confirmation page found. Order Failed."
            return order_messages

    def get_order_statuses(self, account_id):
        """
        Retrieves the statuses of all recent orders placed.

        This method navigates to the order status page and scrapes the status of each order.
        It returns a list of dictionaries, where each dictionary represents an order and contains
        the order number and status.

        Returns:
            list[dict]: A list of dictionaries, where each dictionary contains 'order_number' and 'status' keys.

        Raises:
            TimeoutException: If the order status page fails to load within the specified timeout.
            NoSuchElementException: If an expected element on the order status page cannot be found.
        """
        try:
            with self.session.page.expect_request(order_info()) as first:
                self.session.page.goto(order_status(account_id))
                first_request = first.value
                body = first_request.response().json()
            return body
        except PlaywrightTimeoutError:
            return None<|MERGE_RESOLUTION|>--- conflicted
+++ resolved
@@ -206,15 +206,10 @@
         try:
             self.session.page.wait_for_selector("#previewOrder", timeout=5000)
             self.session.page.click("#previewOrder")
-<<<<<<< HEAD
-        except PlaywrightTimeoutError:
-            raise Exception("No preview button found or it is not interactable. Cannot continue.")
-=======
         except TimeoutError:
             raise Exception(
                 "No preview button found or it is not interactable. Cannot continue."
             )
->>>>>>> 32bcac7f
 
         try:
             warning = self.session.page.wait_for_selector(
@@ -241,15 +236,10 @@
                             ".button--primary", timeout=5000
                         )
                         accept_btn.click()
-<<<<<<< HEAD
-                    except PlaywrightTimeoutError:
-                        raise Exception("No accept button found. Could not dismiss prompt.")
-=======
                     except TimeoutError:
                         raise Exception(
                             "No accept button found. Could not dismiss prompt."
                         )
->>>>>>> 32bcac7f
                 else:
                     return order_messages
             order_messages["WARNING"] = "No warning page found."
@@ -280,16 +270,8 @@
             order_messages["AFTER HOURS WARNING"] = warning
             if after_hours:
                 try:
-<<<<<<< HEAD
-                    self.session.page.click(
-                        "#confirmAfterHoursOrder",
-                        timeout=2000
-                    )
-                except PlaywrightTimeoutError:
-=======
                     self.session.page.click("#confirmAfterHoursOrder", timeout=2000)
                 except TimeoutError:
->>>>>>> 32bcac7f
                     raise Exception("No yes button found. Could not dismiss prompt.")
             else:
                 return order_messages
