from datetime import datetime

<<<<<<< HEAD
from playwright.sync_api import TimeoutError as PlaywrightTimeoutError
=======
from playwright.sync_api import TimeoutError, sync_playwright
>>>>>>> 32bcac7f

from .session import ChaseSession
from .urls import account_holdings, holdings_json, order_page, quote_endpoint


class SymbolQuote:
    """
    A class to manage the quote of a specific symbol associated with a ChaseSession.

    This class provides methods to retrieve and manage information about the quote of a specific symbol associated with a given session.

    Attributes:
        account_id (str): The ID of the account.
        session (ChaseSession): The session associated with the account.
        symbol (str): The symbol for which the quote is retrieved.
        ask_price (float): The ask price of the symbol.
        ask_exchange_code (str): The exchange code of the ask price.
        ask_quantity (int): The quantity of the ask price.
        bid_price (float): The bid price of the symbol.
        bid_exchange_code (str): The exchange code of the bid price.
        bid_quantity (int): The quantity of the bid price.
        change_amount (float): The change amount of the symbol.
        last_trade_price (float): The last trade price of the symbol.
        last_trade_quantity (int): The last trade quantity of the symbol.
        last_exchange_code (str): The exchange code of the last trade.
        change_percentage (float): The change percentage of the symbol.
        as_of_time (datetime): The timestamp of the quote information.
        security_description (str): The description of the security.
        security_symbol (str): The symbol of the security.
        raw_json (dict): The raw JSON response containing the quote information.

    Methods:
        get_symbol_quote(): Retrieves and sets the quote information of the symbol.
    """

    def __init__(self, account_id, session: ChaseSession, symbol: str):
        """
        Initializes a SymbolQuote object with a given account ID, ChaseSession, and symbol.

        Args:
            account_id (str): The ID of the account.
            session (ChaseSession): The session associated with the account.
            symbol (str): The symbol for which the quote is retrieved.
        """
        self.account_id = account_id
        self.session = session
        self.symbol = symbol
        self.ask_price: float = 0
        self.ask_exchange_code: str = ""
        self.ask_quantity: int = 0
        self.bid_price: float = 0
        self.bid_exchange_code: str = ""
        self.bid_quantity: int = 0
        self.change_amount: float = 0
        self.last_trade_price: float = 0
        self.last_trade_quantity: int = 0
        self.last_exchange_code: str = ""
        self.change_percentage: float = 0
        self.as_of_time: datetime = None
        self.security_description: str = ""
        self.security_symbol: str = ""
        self.raw_json: dict = {}
        self.get_symbol_quote()

    def get_symbol_quote(self):
        """
        Retrieves and sets the quote information of the symbol.

        This method navigates to the symbol quote page, waits for the quote information to load, and then retrieves the quote information from the page.

        Returns:
            None
        """
        with self.session.page.expect_request(quote_endpoint(self.symbol)) as first:
            self.session.page.goto(order_page(self.account_id))
            self.session.page.wait_for_selector("css=label >> text=Buy")
            self.session.page.wait_for_selector(
                "#equitySymbolLookup-block-autocomplete-validate-input-field"
            )
            self.session.page.fill(
                "#equitySymbolLookup-block-autocomplete-validate-input-field",
                self.symbol,
            )
            self.session.page.press(
                "#equitySymbolLookup-block-autocomplete-validate-input-field", "Enter"
            )
            first_request = first.value
            body = first_request.response().json()
        self.raw_json = body
        self.ask_price = float(self.raw_json["askPriceAmount"])
        self.ask_exchange_code = self.raw_json["askExchangeCode"]
        self.ask_quantity = int(self.raw_json["askQuantity"])
        self.bid_price = float(self.raw_json["bidPriceAmount"])
        self.bid_exchange_code = self.raw_json["bidExchangeCode"]
        self.bid_quantity = int(self.raw_json["bidQuantity"])
        self.change_amount = float(self.raw_json["changeAmount"])
        self.last_trade_price = float(self.raw_json["lastTradePriceAmount"])
        self.last_trade_quantity = int(self.raw_json["lastTradeQuantity"])
        self.last_exchange_code = self.raw_json["lastTradeExchangeCode"]
        self.change_percentage = float(self.raw_json["changePercent"])
        self.as_of_time = datetime.strptime(
            self.raw_json["asOfTimestamp"], "%Y-%m-%dT%H:%M:%S.%fZ"
        )
        self.security_description = self.raw_json["securityDescriptionText"]
        self.security_symbol = self.raw_json["securitySymbolCode"]


class SymbolHoldings:
    """
    A class to manage the holdings of a specific account associated with a ChaseSession.

    This class provides methods to retrieve and manage information about the holdings of a specific account associated with a given session.

    Attributes:
        account_id (str): The ID of the account.
        session (ChaseSession): The session associated with the account.
        as_of_time (datetime): The timestamp of the holdings information.
        asset_allocation_tool_eligible_indicator (bool): Whether the account is eligible for the asset allocation tool.
        cash_sweep_position_summary (dict): The summary of the cash sweep position.
        custom_position_allowed_indicator (bool): Whether custom positions are allowed.
        error_responses (list): Any error responses returned when retrieving the holdings information.
        performance_allowed_indicator (bool): Whether performance tracking is allowed.
        positions (list): The positions held in the account.
        positions_summary (dict): The summary of the positions.
        raw_json (dict): The raw JSON response containing the holdings information.

    Methods:
        get_holdings(): Retrieves and sets the holdings information of the account.
    """
    def __init__(self, account_id, session: ChaseSession):
        """
        Initializes a SymbolHoldings object with a given account ID and ChaseSession.

        Args:
            account_id (str): The ID of the account.
            session (ChaseSession): The session associated with the account.
        """
        self.account_id = account_id
        self.session = session
        self.as_of_time: datetime = None
        self.asset_allocation_tool_eligible_indicator: bool = None
        self.cash_sweep_position_summary: dict = {}
        self.custom_position_allowed_indicator: bool = None
        self.error_responses: list = []
        self.performance_allowed_indicator: bool = None
        self.positions: list = []
        self.positions_summary: dict = {}
        self.raw_json: dict = {}

    def get_holdings(self):
        """
        Retrieves and sets the holdings information of the account.

        This method navigates to the account holdings page, waits for the holdings information to load, and then retrieves the holdings information from the page.

        Returns:
            bool: True if the holdings information was successfully retrieved, False otherwise.
        """
        try:
            with self.session.page.expect_request(holdings_json()) as first:
                self.session.page.goto(account_holdings(self.account_id))
                first_request = first.value
                body = first_request.response().json()
            self.raw_json = body
            self.as_of_time = datetime.strptime(
                self.raw_json["asOfTimestamp"], "%Y-%m-%dT%H:%M:%S.%fZ"
            )
            self.asset_allocation_tool_eligible_indicator = bool(
                self.raw_json["assetAllocationToolEligibleIndicator"]
            )
            self.cash_sweep_position_summary = self.raw_json["cashSweepPositionSummary"]
            self.custom_position_allowed_indicator = bool(
                self.raw_json["customPositionAllowedIndicator"]
            )
            self.error_responses = self.raw_json["errorResponses"]
            self.performance_allowed_indicator = bool(
                self.raw_json["performanceAllowedIndicator"]
            )
            self.positions = self.raw_json["positions"]
            self.positions_summary = self.raw_json["positionsSummary"]
            return True
        except PlaywrightTimeoutError:
            return False<|MERGE_RESOLUTION|>--- conflicted
+++ resolved
@@ -1,10 +1,6 @@
 from datetime import datetime
 
-<<<<<<< HEAD
 from playwright.sync_api import TimeoutError as PlaywrightTimeoutError
-=======
-from playwright.sync_api import TimeoutError, sync_playwright
->>>>>>> 32bcac7f
 
 from .session import ChaseSession
 from .urls import account_holdings, holdings_json, order_page, quote_endpoint
